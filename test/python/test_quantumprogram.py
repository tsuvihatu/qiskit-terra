# -*- coding: utf-8 -*-

# Copyright 2017 IBM RESEARCH. All Rights Reserved.
#
# Licensed under the Apache License, Version 2.0 (the "License");
# you may not use this file except in compliance with the License.
# You may obtain a copy of the License at
#
#     http://www.apache.org/licenses/LICENSE-2.0
#
# Unless required by applicable law or agreed to in writing, software
# distributed under the License is distributed on an "AS IS" BASIS,
# WITHOUT WARRANTIES OR CONDITIONS OF ANY KIND, either express or implied.
# See the License for the specific language governing permissions and
# limitations under the License.
# =============================================================================

"""Quantum Program QISKit Test."""

import os
import unittest
<<<<<<< HEAD
import numpy as np
import logging

sys.path.append(os.path.join(os.path.dirname(__file__), '../..'))
from qiskit import QuantumProgram
from qiskit import Result
from qiskit import QuantumCircuit
from qiskit import QuantumRegister
from qiskit import ClassicalRegister
from qiskit import QISKitError
import qiskit.backends
from IBMQuantumExperience import IBMQuantumExperience
from IBMQuantumExperience import RegisterSizeError
=======
>>>>>>> 9afdff30

import numpy as np
from qiskit import (ClassicalRegister, QISKitError, QuantumCircuit,
                    QuantumRegister, QuantumProgram, Result)

from .common import QiskitTestCase, TRAVIS_FORK_PULL_REQUEST, Path


# We need the environment variable for Travis.
try:
    import Qconfig

    QE_TOKEN = Qconfig.APItoken
    # TODO: Why "APItoken" is in the root (the unique) and
    # "url" inside "config"?
    # (also unique) -> make it consistent.
    QE_URL = Qconfig.config["url"]
except ImportError:
    if 'QE_TOKEN' in os.environ and 'QE_URL' in os.environ:
        QE_TOKEN = os.environ["QE_TOKEN"]
        QE_URL = os.environ["QE_URL"]


class TestQuantumProgram(QiskitTestCase):
    """QISKIT QuatumProgram Object Tests."""

    def setUp(self):
        self.QASM_FILE_PATH = self._get_resource_path(
            'qasm/entangled_registers.qasm', Path.EXAMPLES)
        self.QASM_FILE_PATH_2 = self._get_resource_path(
            'qasm/plaquette_check.qasm', Path.EXAMPLES)

        self.QPS_SPECS = {
            "circuits": [{
                "name": "circuitName",
                "quantum_registers": [{
                    "name": "qname",
                    "size": 3}],
                "classical_registers": [{
                    "name": "cname",
                    "size": 3}]
            }]
        }

    ###############################################################
    # Tests to initiate an build a quantum program
    ###############################################################

    def test_create_program_with_specs(self):
        """Test Quantum Object Factory creation using Specs deffinition object.

        If all is correct we get a object intstance of QuantumProgram

        Previusly:
            Objects:
                QPS_SPECS
            Libraries:
                from qiskit import QuantumProgram

        """
        result = QuantumProgram(specs=self.QPS_SPECS)
        self.assertIsInstance(result, QuantumProgram)

    def test_create_program(self):
        """Test Quantum Object Factory creation Without Specs deffinition object.

        If all is correct we get a object intstance of QuantumProgram

        Previusly:
            Libraries:
                from qiskit import QuantumProgram
        """
        result = QuantumProgram()
        self.assertIsInstance(result, QuantumProgram)

    @unittest.skipIf(TRAVIS_FORK_PULL_REQUEST, 'Travis fork pull request')
    def test_config_scripts_file(self):
        """Test Qconfig.

        in this case we check if the QE_URL API is defined.

        Previusly:
            Libraries:
                import Qconfig
        """
        self.assertEqual(
            QE_URL,
            "https://quantumexperience.ng.bluemix.net/api")

    def test_create_classical_register(self):
        """Test create_classical_register.

        If all is correct we get a object intstance of ClassicalRegister

        Previusly:
            Libraries:
                from qiskit import QuantumProgram
                from qiskit import ClassicalRegister
        """
        QP_program = QuantumProgram()
        cr = QP_program.create_classical_register("cr", 3, verbose=False)
        self.assertIsInstance(cr, ClassicalRegister)

    def test_create_quantum_register(self):
        """Test create_quantum_register.

        If all is correct we get a object intstance of QuantumRegister

        Previusly:
            Libraries:
                from qiskit import QuantumProgram
                from qiskit import QuantumRegister
        """
        QP_program = QuantumProgram()
        qr = QP_program.create_quantum_register("qr", 3, verbose=False)
        self.assertIsInstance(qr, QuantumRegister)

    def test_fail_create_quantum_register(self):
        """Test create_quantum_register.

        If all is correct we get a object intstance of QuantumRegister and
        QISKitError

        Previusly:
            Libraries:
                from qiskit import QuantumProgram
                from qiskit import QuantumRegister
                from qiskit import QISKitError
        """
        QP_program = QuantumProgram()
        qr1 = QP_program.create_quantum_register("qr", 3, verbose=False)
        self.assertIsInstance(qr1, QuantumRegister)
        self.assertRaises(QISKitError, QP_program.create_quantum_register,
                          "qr", 2, verbose=False)

    def test_fail_create_classical_register(self):
        """Test create_quantum_register.

        If all is correct we get a object intstance of QuantumRegister and
        QISKitError

        Previusly:
            Libraries:
                from qiskit import QuantumProgram
                from qiskit import QuantumRegister
                from qiskit import QISKitError
        """
        QP_program = QuantumProgram()
        cr1 = QP_program.create_classical_register("cr", 3, verbose=False)
        self.assertIsInstance(cr1, ClassicalRegister)
        self.assertRaises(QISKitError,
                          QP_program.create_classical_register, "cr", 2,
                          verbose=False)

    def test_create_quantum_register_same(self):
        """Test create_quantum_register of same name and size.

        If all is correct we get a single classical register

        Previusly:
            Libraries:
                from qiskit import QuantumProgram
                from qiskit import QuantumRegister
        """
        QP_program = QuantumProgram()
        qr1 = QP_program.create_quantum_register("qr", 3, verbose=False)
        qr2 = QP_program.create_quantum_register("qr", 3, verbose=False)
        self.assertIs(qr1, qr2)

    def test_create_classical_register_same(self):
        """Test create_classical_register of same name and size.

        If all is correct we get a single classical register

        Previusly:
            Libraries:
                from qiskit import QuantumProgram
                from qiskit import ClassicalRegister
        """
        QP_program = QuantumProgram()
        cr1 = QP_program.create_classical_register("cr", 3, verbose=False)
        cr2 = QP_program.create_classical_register("cr", 3, verbose=False)
        self.assertIs(cr1, cr2)

    def test_create_classical_registers(self):
        """Test create_classical_registers.

        If all is correct we get a object intstance of list[ClassicalRegister]

        Previusly:
            Libraries:
                from qiskit import QuantumProgram
                from qiskit import ClassicalRegister
        """
        QP_program = QuantumProgram()
        classical_registers = [{"name": "c1", "size": 4},
                               {"name": "c2", "size": 2}]
        crs = QP_program.create_classical_registers(classical_registers)
        for i in crs:
            self.assertIsInstance(i, ClassicalRegister)

    def test_create_quantum_registers(self):
        """Test create_quantum_registers.

        If all is correct we get a object intstance of list[QuantumRegister]

        Previusly:
            Libraries:
                from qiskit import QuantumProgram
                from qiskit import QuantumRegister
        """
        QP_program = QuantumProgram()
        quantum_registers = [{"name": "q1", "size": 4},
                             {"name": "q2", "size": 2}]
        qrs = QP_program.create_quantum_registers(quantum_registers)
        for i in qrs:
            self.assertIsInstance(i, QuantumRegister)

    def test_create_circuit(self):
        """Test create_circuit.

        If all is correct we get a object intstance of QuantumCircuit

        Previusly:
            Libraries:
                from qiskit import QuantumProgram
                from qiskit import QuantumCircuit
        """
        QP_program = QuantumProgram()
        qr = QP_program.create_quantum_register("qr", 3, verbose=False)
        cr = QP_program.create_classical_register("cr", 3, verbose=False)
        qc = QP_program.create_circuit("qc", [qr], [cr])
        self.assertIsInstance(qc, QuantumCircuit)

    def test_create_several_circuits(self):
        """Test create_circuit with several inputs.

        If all is correct we get a object intstance of QuantumCircuit

        Previusly:
            Libraries:
                from qiskit import QuantumProgram
                from qiskit import QuantumCircuit
        """
        QP_program = QuantumProgram()
        qr1 = QP_program.create_quantum_register("qr1", 3, verbose=False)
        cr1 = QP_program.create_classical_register("cr1", 3, verbose=False)
        qr2 = QP_program.create_quantum_register("qr2", 3, verbose=False)
        cr2 = QP_program.create_classical_register("cr2", 3, verbose=False)
        qc1 = QP_program.create_circuit("qc1", [qr1], [cr1])
        qc2 = QP_program.create_circuit("qc2", [qr2], [cr2])
        qc3 = QP_program.create_circuit("qc2", [qr1, qr2], [cr1, cr2])
        self.assertIsInstance(qc1, QuantumCircuit)
        self.assertIsInstance(qc2, QuantumCircuit)
        self.assertIsInstance(qc3, QuantumCircuit)

    def test_load_qasm_file(self):
        """Test load_qasm_file and get_circuit.

        If all is correct we should get the qasm file loaded in QASM_FILE_PATH

        Previusly:
            Libraries:
                from qiskit import QuantumProgram
        """
        QP_program = QuantumProgram()
        name = QP_program.load_qasm_file(self.QASM_FILE_PATH, name="",
                                         verbose=False)
        result = QP_program.get_circuit(name)
        to_check = result.qasm()
        self.log.info(to_check)
        self.assertEqual(len(to_check), 554)

    def test_fail_load_qasm_file(self):
        """Test fail_load_qasm_file.

        If all is correct we should get a QISKitError

        Previusly:
            Libraries:
                from qiskit import QuantumProgram
                from qiskit import QISKitError
        """
        QP_program = QuantumProgram()
        self.assertRaises(QISKitError,
                          QP_program.load_qasm_file, "", name=None,
                          verbose=False)

    def test_load_qasm_text(self):
        """Test load_qasm_text and get_circuit.

        If all is correct we should get the qasm file loaded from the string

        Previusly:
            Libraries:
                from qiskit import QuantumProgram
        """
        QP_program = QuantumProgram()
        QASM_string = "// A simple 8 qubit example\nOPENQASM 2.0;\n"
        QASM_string += "include \"qelib1.inc\";\nqreg a[4];\n"
        QASM_string += "qreg b[4];\ncreg c[4];\ncreg d[4];\nh a;\ncx a, b;\n"
        QASM_string += "barrier a;\nbarrier b;\nmeasure a[0]->c[0];\n"
        QASM_string += "measure a[1]->c[1];\nmeasure a[2]->c[2];\n"
        QASM_string += "measure a[3]->c[3];\nmeasure b[0]->d[0];\n"
        QASM_string += "measure b[1]->d[1];\nmeasure b[2]->d[2];\n"
        QASM_string += "measure b[3]->d[3];"
        name = QP_program.load_qasm_text(QASM_string, verbose=False)
        result = QP_program.get_circuit(name)
        to_check = result.qasm()
        self.log.info(to_check)
        self.assertEqual(len(to_check), 554)

    def test_get_register_and_circuit(self):
        """Test get_quantum_registers, get_classical_registers, and get_circuit.

        If all is correct we get a object intstance of QuantumCircuit,
        QuantumRegister, ClassicalRegister

        Previusly:
            Libraries:
                from qiskit import QuantumProgram
        """
        QP_program = QuantumProgram(specs=self.QPS_SPECS)
        qc = QP_program.get_circuit("circuitName")
        qr = QP_program.get_quantum_register("qname")
        cr = QP_program.get_classical_register("cname")
        self.assertIsInstance(qc, QuantumCircuit)
        self.assertIsInstance(qr, QuantumRegister)
        self.assertIsInstance(cr, ClassicalRegister)

    def test_get_register_and_circuit_names(self):
        """Get the names of the circuits and registers.

        If all is correct we should get the arrays of the names

        Previusly:
            Libraries:
                from qiskit import QuantumProgram
        """
        QP_program = QuantumProgram()
        qr1 = QP_program.create_quantum_register("qr1", 3, verbose=False)
        cr1 = QP_program.create_classical_register("cr1", 3, verbose=False)
        qr2 = QP_program.create_quantum_register("qr2", 3, verbose=False)
        cr2 = QP_program.create_classical_register("cr2", 3, verbose=False)
        QP_program.create_circuit("qc1", [qr1], [cr1])
        QP_program.create_circuit("qc2", [qr2], [cr2])
        QP_program.create_circuit("qc2", [qr1, qr2], [cr1, cr2])
        qrn = QP_program.get_quantum_register_names()
        crn = QP_program.get_classical_register_names()
        qcn = QP_program.get_circuit_names()
        self.assertEqual(qrn, {'qr1', 'qr2'})
        self.assertEqual(crn, {'cr1', 'cr2'})
        self.assertEqual(qcn, {'qc1', 'qc2'})

    def test_get_qasm(self):
        """Test the get_qasm.

        If all correct the qasm output should be of a certain lenght

        Previusly:
            Libraries:
                from qiskit import QuantumProgram
        """
        QP_program = QuantumProgram(specs=self.QPS_SPECS)
        qc = QP_program.get_circuit("circuitName")
        qr = QP_program.get_quantum_register("qname")
        cr = QP_program.get_classical_register("cname")
        qc.h(qr[0])
        qc.cx(qr[0], qr[1])
        qc.cx(qr[1], qr[2])
        qc.measure(qr[0], cr[0])
        qc.measure(qr[1], cr[1])
        qc.measure(qr[2], cr[2])
        result = QP_program.get_qasm("circuitName")
        self.assertEqual(len(result), 212)

    def test_get_qasms(self):
        """Test the get_qasms.

        If all correct the qasm output for each circuit should be of a certain
        lenght

        Previusly:
            Libraries:
                from qiskit import QuantumProgram
        """
        QP_program = QuantumProgram()
        qr = QP_program.create_quantum_register("qr", 3, verbose=False)
        cr = QP_program.create_classical_register("cr", 3, verbose=False)
        qc1 = QP_program.create_circuit("qc1", [qr], [cr])
        qc2 = QP_program.create_circuit("qc2", [qr], [cr])
        qc1.h(qr[0])
        qc1.cx(qr[0], qr[1])
        qc1.cx(qr[1], qr[2])
        qc1.measure(qr[0], cr[0])
        qc1.measure(qr[1], cr[1])
        qc1.measure(qr[2], cr[2])
        qc2.h(qr)
        qc2.measure(qr[0], cr[0])
        qc2.measure(qr[1], cr[1])
        qc2.measure(qr[2], cr[2])
        result = QP_program.get_qasms(["qc1", "qc2"])
        self.assertEqual(len(result[0]), 173)
        self.assertEqual(len(result[1]), 159)

    def test_get_qasm_all_gates(self):
        """Test the get_qasm for more gates.

        If all correct the qasm output should be of a certain lenght

        Previusly:
            Libraries:
                from qiskit import QuantumProgram
        """
        QP_program = QuantumProgram(specs=self.QPS_SPECS)
        qc = QP_program.get_circuit("circuitName")
        qr = QP_program.get_quantum_register("qname")
        cr = QP_program.get_classical_register("cname")
        qc.u1(0.3, qr[0])
        qc.u2(0.2, 0.1, qr[1])
        qc.u3(0.3, 0.2, 0.1, qr[2])
        qc.s(qr[1])
        qc.s(qr[2]).inverse()
        qc.cx(qr[1], qr[2])
        qc.barrier()
        qc.cx(qr[0], qr[1])
        qc.h(qr[0])
        qc.x(qr[2]).c_if(cr, 0)
        qc.y(qr[2]).c_if(cr, 1)
        qc.z(qr[2]).c_if(cr, 2)
        qc.barrier(qr)
        qc.measure(qr[0], cr[0])
        qc.measure(qr[1], cr[1])
        qc.measure(qr[2], cr[2])
        result = QP_program.get_qasm('circuitName')
        self.assertEqual(len(result), 535)

    def test_get_initial_circuit(self):
        """Test get_initial_circuit.

        If all correct is should be of the circuit form.

        Previusly:
            Libraries:
                from qiskit import QuantumProgram
        """
        QP_program = QuantumProgram(specs=self.QPS_SPECS)
        qc = QP_program.get_initial_circuit()
        self.assertIsInstance(qc, QuantumCircuit)

    def test_save(self):
        """Test save.

        Save a Quantum Program in Json file
        """
        QP_program = QuantumProgram(specs=self.QPS_SPECS)

        qc = QP_program.get_circuit("circuitName")
        qr = QP_program.get_quantum_register("qname")
        cr = QP_program.get_classical_register("cname")

        qc.u3(0.3, 0.2, 0.1, qr[0])
        qc.h(qr[1])
        qc.cx(qr[1], qr[2])
        qc.barrier()
        qc.cx(qr[0], qr[1])
        qc.h(qr[0])
        qc.z(qr[2]).c_if(cr, 1)
        qc.x(qr[2]).c_if(cr, 1)
        qc.measure(qr[0], cr[0])
        qc.measure(qr[1], cr[1])

        result = QP_program.save(self._get_resource_path('test_save.json'),
                                 beauty=True)

        self.assertEqual(result['status'], 'Done')

    def test_save_wrong(self):
        """Test save wrong.

        Save a Quantum Program in Json file: Errors Control
        """
        QP_program = QuantumProgram(specs=self.QPS_SPECS)
        self.assertRaises(LookupError, QP_program.load)

    def test_load(self):
        """Test load Json.

        Load a Json Quantum Program
        """
        QP_program = QuantumProgram(specs=self.QPS_SPECS)

        result = QP_program.load(self._get_resource_path('test_load.json'))
        self.assertEqual(result['status'], 'Done')

        check_result = QP_program.get_qasm('circuitName')
        self.assertEqual(len(check_result), 1872)

    def test_load_wrong(self):
        """Test load Json.

        Load a Json Quantum Program: Errors Control.
        """
        QP_program = QuantumProgram(specs=self.QPS_SPECS)
        self.assertRaises(LookupError, QP_program.load)

    ###############################################################
    # Tests for working with backends
    ###############################################################

    @unittest.skipIf(TRAVIS_FORK_PULL_REQUEST, 'Travis fork pull request')
    def test_setup_api(self):
        """Check the api is set up.

        If all correct is should be true.
        """
        QP_program = QuantumProgram(specs=self.QPS_SPECS)
        QP_program.set_api(QE_TOKEN, QE_URL)
        config = QP_program.get_api_config()
        self.assertTrue(config)

    @unittest.skipIf(TRAVIS_FORK_PULL_REQUEST, 'Travis fork pull request')
    def test_available_backends_exist(self):
        """Test if there are available backends.

        If all correct some should exists (even if offline).
        """
        QP_program = QuantumProgram(specs=self.QPS_SPECS)
        QP_program.set_api(QE_TOKEN, QE_URL)
        available_backends = QP_program.available_backends()
        self.assertTrue(available_backends)

    def test_local_backends_exist(self):
        """Test if there are local backends.

        If all correct some should exists (even if ofline).
        """
        QP_program = QuantumProgram(specs=self.QPS_SPECS)
        local_backends = qiskit.backends.local_backends()
        self.assertTrue(local_backends)

    @unittest.skipIf(TRAVIS_FORK_PULL_REQUEST, 'Travis fork pull request')
    def test_online_backends_exist(self):
        """Test if there are online backends.

        If all correct some should exists.
        """
        # TODO: Jay should we check if we the QX is online before runing.
        QP_program = QuantumProgram(specs=self.QPS_SPECS)
        QP_program.set_api(QE_TOKEN, QE_URL)
        online_backends = QP_program.online_backends()
        self.log.info(online_backends)
        self.assertTrue(online_backends)

    @unittest.skipIf(TRAVIS_FORK_PULL_REQUEST, 'Travis fork pull request')
    def test_online_devices(self):
        """Test if there are online backends (which are devices).

        If all correct some should exists. NEED internet connection for this.
        """
        # TODO: Jay should we check if we the QX is online before runing.
        qp = QuantumProgram(specs=self.QPS_SPECS)
        qp.set_api(QE_TOKEN, QE_URL)
        online_devices = qp.online_devices()
        self.log.info(online_devices)
        self.assertTrue(isinstance(online_devices, list))

    @unittest.skipIf(TRAVIS_FORK_PULL_REQUEST, 'Travis fork pull request')
    def test_online_simulators(self):
        """Test if there are online backends (which are simulators).

        If all correct some should exists. NEED internet connection for this.
        """
        # TODO: Jay should we check if we the QX is online before runing.
        qp = QuantumProgram(specs=self.QPS_SPECS)
        qp.set_api(QE_TOKEN, QE_URL)
        online_simulators = qp.online_simulators()
        self.log.info(online_simulators)
        self.assertTrue(isinstance(online_simulators, list))

    def test_backend_status(self):
        """Test backend_status.

        If all correct should return dictionary with available: True/False.
        """
        QP_program = QuantumProgram(specs=self.QPS_SPECS)
        out = QP_program.get_backend_status("local_qasm_simulator")
        self.assertIn(out['available'], [True])

    def test_backend_status_fail(self):
        """Test backend_status.

        If all correct should return dictionary with available: True/False.
        """
        qp = QuantumProgram(specs=self.QPS_SPECS)
        self.assertRaises(ValueError, qp.get_backend_status, "fail")

    def test_get_backend_configuration(self):
        """Test get_backend_configuration.

        If all correct should return configuration for the
        local_qasm_simulator.
        """
        qp = QuantumProgram(specs=self.QPS_SPECS)
        config_keys = {'name', 'simulator', 'local', 'description',
                       'coupling_map', 'basis_gates'}
        backend_config = qp.get_backend_configuration("local_qasm_simulator")
        self.assertTrue(config_keys < backend_config.keys())

    def test_get_backend_configuration_fail(self):
        """Test get_backend_configuration fail.

        If all correct should return LookupError.
        """
        qp = QuantumProgram(specs=self.QPS_SPECS)
        # qp.get_backend_configuration("fail")
        self.assertRaises(LookupError, qp.get_backend_configuration, "fail")

    @unittest.skipIf(TRAVIS_FORK_PULL_REQUEST, 'Travis fork pull request')
    def test_get_backend_calibration(self):
        """Test get_backend_calibration.

        If all correct should return dictionay on length 4.
        """
        QP_program = QuantumProgram(specs=self.QPS_SPECS)
        QP_program.set_api(QE_TOKEN, QE_URL)
        backend_list = QP_program.online_backends()
        if backend_list:
            backend = backend_list[0]
        result = QP_program.get_backend_calibration(backend)
        self.log.info(result)
        self.assertEqual(len(result), 4)

    @unittest.skipIf(TRAVIS_FORK_PULL_REQUEST, 'Travis fork pull request')
    def test_get_backend_parameters(self):
        """Test get_backend_parameters.

        If all correct should return dictionay on length 4.
        """
        QP_program = QuantumProgram(specs=self.QPS_SPECS)
        QP_program.set_api(QE_TOKEN, QE_URL)
        backend_list = QP_program.online_backends()
        if backend_list:
            backend = backend_list[0]
        result = QP_program.get_backend_parameters(backend)
        self.log.info(result)
        self.assertEqual(len(result), 4)

    ###############################################################
    # Test for compile
    ###############################################################

    def test_compile_program(self):
        """Test compile_program.

        If all correct should return COMPLETED.
        """
        QP_program = QuantumProgram(specs=self.QPS_SPECS)
        qc = QP_program.get_circuit("circuitName")
        qr = QP_program.get_quantum_register("qname")
        cr = QP_program.get_classical_register("cname")
        qc.h(qr[0])
        qc.cx(qr[0], qr[1])
        qc.measure(qr[0], cr[0])
        qc.measure(qr[1], cr[1])
        backend = 'test'
        coupling_map = None
        out = QP_program.compile(['circuitName'], backend=backend,
                                 coupling_map=coupling_map, qobj_id='cooljob')
        self.log.info(out)
        self.assertEqual(len(out), 3)

    def test_get_compiled_configuration(self):
        """Test compiled_configuration.

        If all correct should return lenght 6 dictionary.
        """
        QP_program = QuantumProgram(specs=self.QPS_SPECS)
        qc = QP_program.get_circuit("circuitName")
        qr = QP_program.get_quantum_register("qname")
        cr = QP_program.get_classical_register("cname")
        qc.h(qr[0])
        qc.cx(qr[0], qr[1])
        qc.measure(qr[0], cr[0])
        qc.measure(qr[1], cr[1])
        backend = 'local_qasm_simulator'
        coupling_map = None
        qobj = QP_program.compile(['circuitName'], backend=backend,
                                  coupling_map=coupling_map)
        result = QP_program.get_compiled_configuration(qobj, 'circuitName')
        self.log.info(result)
        self.assertEqual(len(result), 4)

    def test_get_compiled_qasm(self):
        """Test get_compiled_qasm.

        If all correct should return lenght  dictionary.
        """
        QP_program = QuantumProgram(specs=self.QPS_SPECS)
        qc = QP_program.get_circuit("circuitName")
        qr = QP_program.get_quantum_register("qname")
        cr = QP_program.get_classical_register("cname")
        qc.h(qr[0])
        qc.cx(qr[0], qr[1])
        qc.measure(qr[0], cr[0])
        qc.measure(qr[1], cr[1])
        backend = 'local_qasm_simulator'
        coupling_map = None
        qobj = QP_program.compile(['circuitName'], backend=backend,
                                  coupling_map=coupling_map)
        result = QP_program.get_compiled_qasm(qobj, 'circuitName',)
        self.log.info(result)
        self.assertEqual(len(result), 184)

    def test_get_execution_list(self):
        """Test get_execution_list.

        If all correct should return {'local_qasm_simulator': ['circuitName']}.
        """
        QP_program = QuantumProgram(specs=self.QPS_SPECS)
        qc = QP_program.get_circuit("circuitName")
        qr = QP_program.get_quantum_register("qname")
        cr = QP_program.get_classical_register("cname")
        qc.h(qr[0])
        qc.cx(qr[0], qr[1])
        qc.measure(qr[0], cr[0])
        qc.measure(qr[1], cr[1])
        backend = 'local_qasm_simulator'
        coupling_map = None
        qobj = QP_program.compile(['circuitName'], backend=backend,
                                  coupling_map=coupling_map, qobj_id='cooljob')
        result = QP_program.get_execution_list(qobj)
        self.log.info(result)
        self.assertEqual(result, ['circuitName'])

    def test_compile_coupling_map(self):
        """Test compile_coupling_map.

        If all correct should return data with the same stats. The circuit may
        be different.
        """
        QP_program = QuantumProgram()
        q = QP_program.create_quantum_register("q", 3, verbose=False)
        c = QP_program.create_classical_register("c", 3, verbose=False)
        qc = QP_program.create_circuit("circuitName", [q], [c])
        qc.h(q[0])
        qc.cx(q[0], q[1])
        qc.cx(q[0], q[2])
        qc.measure(q[0], c[0])
        qc.measure(q[1], c[1])
        qc.measure(q[2], c[2])
        backend = 'local_qasm_simulator'  # the backend to run on
        shots = 1024  # the number of shots in the experiment.
        coupling_map = {0: [1], 1: [2]}
        initial_layout = {("q", 0): ("q", 0), ("q", 1): ("q", 1),
                          ("q", 2): ("q", 2)}
        circuits = ["circuitName"]
        qobj = QP_program.compile(circuits, backend=backend, shots=shots,
                                  coupling_map=coupling_map,
                                  initial_layout=initial_layout, seed=88)
        result = QP_program.run(qobj)
        to_check = QP_program.get_qasm("circuitName")
        self.assertEqual(len(to_check), 160)
        self.assertEqual(result.get_counts("circuitName"),
                         {'000': 518, '111': 506})

    ###############################################################
    # Test for running programs
    ###############################################################

    def test_run_program(self):
        """Test run.

        If all correct should the data.
        """
        QP_program = QuantumProgram(specs=self.QPS_SPECS)
        qr = QP_program.get_quantum_register("qname")
        cr = QP_program.get_classical_register("cname")
        qc2 = QP_program.create_circuit("qc2", [qr], [cr])
        qc3 = QP_program.create_circuit("qc3", [qr], [cr])
        qc2.h(qr[0])
        qc2.cx(qr[0], qr[1])
        qc2.cx(qr[0], qr[2])
        qc3.h(qr)
        qc2.measure(qr, cr)
        qc3.measure(qr, cr)
        circuits = ['qc2', 'qc3']
        shots = 1024  # the number of shots in the experiment.
        backend = 'local_qasm_simulator'
        qobj = QP_program.compile(circuits, backend=backend, shots=shots,
                                  seed=88)
        out = QP_program.run(qobj)
        results2 = out.get_counts('qc2')
        results3 = out.get_counts('qc3')
        self.assertEqual(results2, {'000': 518, '111': 506})
        self.assertEqual(results3, {'001': 119, '111': 129, '110': 134,
                                    '100': 117, '000': 129, '101': 126,
                                    '010': 145, '011': 125})

    def test_run_async_program(self):
        """Test run_async.

        If all correct should the data.
        """
        def _job_done_callback(result):
            try:
                results2 = result.get_counts('qc2')
                results3 = result.get_counts('qc3')
                self.assertEqual(results2, {'000': 518, '111': 506})
                self.assertEqual(results3, {'001': 119, '111': 129, '110': 134,
                                            '100': 117, '000': 129, '101': 126,
                                            '010': 145, '011': 125})
            except Exception as e:
                self.qp_program_exception = e
            finally:
                self.qp_program_finished = True

        QP_program = QuantumProgram(specs=self.QPS_SPECS)
        qr = QP_program.get_quantum_register("qname")
        cr = QP_program.get_classical_register("cname")
        qc2 = QP_program.create_circuit("qc2", [qr], [cr])
        qc3 = QP_program.create_circuit("qc3", [qr], [cr])
        qc2.h(qr[0])
        qc2.cx(qr[0], qr[1])
        qc2.cx(qr[0], qr[2])
        qc3.h(qr)
        qc2.measure(qr, cr)
        qc3.measure(qr, cr)
        circuits = ['qc2', 'qc3']
        shots = 1024  # the number of shots in the experiment.
        backend = 'local_qasm_simulator'
        qobj = QP_program.compile(circuits, backend=backend, shots=shots,
                                  seed=88)

        self.qp_program_finished = False
        self.qp_program_exception = None
        out = QP_program.run_async(qobj, callback=_job_done_callback)

        while not self.qp_program_finished:
            # Wait until the job_done_callback is invoked and completed.
            pass

        if self.qp_program_exception:
            raise self.qp_program_exception

    def test_run_batch(self):
        """Test run_batch

        If all correct should the data.
        """
        QP_program = QuantumProgram(specs=self.QPS_SPECS)
        qr = QP_program.get_quantum_register("qname")
        cr = QP_program.get_classical_register("cname")
        qc2 = QP_program.create_circuit("qc2", [qr], [cr])
        qc3 = QP_program.create_circuit("qc3", [qr], [cr])
        qc2.h(qr[0])
        qc2.cx(qr[0], qr[1])
        qc2.cx(qr[0], qr[2])
        qc3.h(qr)
        qc2.measure(qr, cr)
        qc3.measure(qr, cr)
        circuits = ['qc2', 'qc3']
        shots = 1024  # the number of shots in the experiment.
        backend = 'local_qasm_simulator'
        qobj_list = [ QP_program.compile(circuits, backend=backend, shots=shots,
                      seed=88),
                      QP_program.compile(circuits, backend=backend, shots=shots,
                      seed=88),
                      QP_program.compile(circuits, backend=backend, shots=shots,
                      seed=88),
                      QP_program.compile(circuits, backend=backend, shots=shots,
                      seed=88) ]

        results = QP_program.run_batch(qobj_list)
        for result in results:
            counts2 = result.get_counts('qc2')
            counts3 = result.get_counts('qc3')
            self.assertEqual(counts2, {'000': 518, '111': 506})
            self.assertEqual(counts3, {'001': 119, '111': 129, '110': 134,
                                       '100': 117, '000': 129, '101': 126,
                                       '010': 145, '011': 125})

    def test_run_batch_async(self):
        """Test run_batch_async

        If all correct should the data.
        """
        def _jobs_done_callback(results):
            try:
                for result in results:
                    counts2 = result.get_counts('qc2')
                    counts3 = result.get_counts('qc3')
                    self.assertEqual(counts2, {'000': 518, '111': 506})
                    self.assertEqual(counts3, {'001': 119, '111': 129,
                                               '110': 134, '100': 117,
                                               '000': 129, '101': 126,
                                               '010': 145, '011': 125})
            except Exception as e:
                self.qp_program_exception = e
            finally:
                self.qp_program_finished = True

        QP_program = QuantumProgram(specs=self.QPS_SPECS)
        qr = QP_program.get_quantum_register("qname")
        cr = QP_program.get_classical_register("cname")
        qc2 = QP_program.create_circuit("qc2", [qr], [cr])
        qc3 = QP_program.create_circuit("qc3", [qr], [cr])
        qc2.h(qr[0])
        qc2.cx(qr[0], qr[1])
        qc2.cx(qr[0], qr[2])
        qc3.h(qr)
        qc2.measure(qr, cr)
        qc3.measure(qr, cr)
        circuits = ['qc2', 'qc3']
        shots = 1024  # the number of shots in the experiment.
        backend = 'local_qasm_simulator'
        qobj_list = [ QP_program.compile(circuits, backend=backend, shots=shots,
                      seed=88),
                      QP_program.compile(circuits, backend=backend, shots=shots,
                      seed=88),
                      QP_program.compile(circuits, backend=backend, shots=shots,
                      seed=88),
                      QP_program.compile(circuits, backend=backend, shots=shots,
                      seed=88) ]

        self.qp_program_finished = False
        self.qp_program_exception = None
        results = QP_program.run_batch_async(qobj_list, 
                                             callback=_jobs_done_callback)
        while not self.qp_program_finished:
            # Wait until the job_done_callback is invoked and completed.
            pass

        if self.qp_program_exception:
            raise self.qp_program_exception

    def test_combine_results(self):
        """Test run.

        If all correct should the data.
        """
        QP_program = QuantumProgram()
        qr = QP_program.create_quantum_register("qr", 1)
        cr = QP_program.create_classical_register("cr", 1)
        qc1 = QP_program.create_circuit("qc1", [qr], [cr])
        qc2 = QP_program.create_circuit("qc2", [qr], [cr])
        qc1.measure(qr[0], cr[0])
        qc2.x(qr[0])
        qc2.measure(qr[0], cr[0])
        shots = 1024  # the number of shots in the experiment.
        backend = 'local_qasm_simulator'
        res1 = QP_program.execute(['qc1'], backend=backend, shots=shots)
        res2 = QP_program.execute(['qc2'], backend=backend, shots=shots)
        counts1 = res1.get_counts('qc1')
        counts2 = res2.get_counts('qc2')
        res1 += res2  # combine results
        counts12 = [res1.get_counts('qc1'), res1.get_counts('qc2')]
        self.assertEqual(counts12, [counts1, counts2])

    def test_local_qasm_simulator(self):
        """Test execute.

        If all correct should the data.
        """
        QP_program = QuantumProgram(specs=self.QPS_SPECS)
        qr = QP_program.get_quantum_register("qname")
        cr = QP_program.get_classical_register("cname")
        qc2 = QP_program.create_circuit("qc2", [qr], [cr])
        qc3 = QP_program.create_circuit("qc3", [qr], [cr])
        qc2.h(qr[0])
        qc2.cx(qr[0], qr[1])
        qc2.cx(qr[0], qr[2])
        qc3.h(qr)
        qc2.measure(qr[0], cr[0])
        qc3.measure(qr[0], cr[0])
        qc2.measure(qr[1], cr[1])
        qc3.measure(qr[1], cr[1])
        qc2.measure(qr[2], cr[2])
        qc3.measure(qr[2], cr[2])
        circuits = ['qc2', 'qc3']
        shots = 1024  # the number of shots in the experiment.
        backend = 'local_qasm_simulator'
        out = QP_program.execute(circuits, backend=backend, shots=shots,
                                 seed=88)
        results2 = out.get_counts('qc2')
        results3 = out.get_counts('qc3')
        self.log.info(results3)
        self.assertEqual(results2, {'000': 518, '111': 506})
        self.assertEqual(results3, {'001': 119, '111': 129, '110': 134,
                                    '100': 117, '000': 129, '101': 126,
                                    '010': 145, '011': 125})

    def test_local_qasm_simulator_one_shot(self):
        """Test sinlge shot of local simulator .

        If all correct should the quantum state.
        """
        QP_program = QuantumProgram(specs=self.QPS_SPECS)
        qr = QP_program.get_quantum_register("qname")
        cr = QP_program.get_classical_register("cname")
        qc2 = QP_program.create_circuit("qc2", [qr], [cr])
        qc3 = QP_program.create_circuit("qc3", [qr], [cr])
        qc2.h(qr[0])
        qc3.h(qr[0])
        qc3.cx(qr[0], qr[1])
        qc3.cx(qr[0], qr[2])
        circuits = ['qc2', 'qc3']
        backend = 'local_qasm_simulator'  # the backend to run on
        shots = 1  # the number of shots in the experiment.
        result = QP_program.execute(circuits, backend=backend, shots=shots,
                                    seed=9)
        quantum_state = np.array([0.70710678+0.j, 0.70710678+0.j,
                                  0.00000000+0.j, 0.00000000+0.j,
                                  0.00000000+0.j, 0.00000000+0.j,
                                  0.00000000+0.j, 0.00000000+0.j])
        norm = np.dot(np.conj(quantum_state),
                      result.get_data('qc2')['quantum_state'])
        self.assertAlmostEqual(norm, 1)
        quantum_state = np.array([0.70710678+0.j, 0+0.j,
                                  0.00000000+0.j, 0.00000000+0.j,
                                  0.00000000+0.j, 0.00000000+0.j,
                                  0.00000000+0.j, 0.70710678+0.j])
        norm = np.dot(np.conj(quantum_state),
                      result.get_data('qc3')['quantum_state'])
        self.assertAlmostEqual(norm, 1)

    def test_local_unitary_simulator(self):
        """Test unitary simulator.

        If all correct should the h otimes h and cx.
        """
        QP_program = QuantumProgram()
        q = QP_program.create_quantum_register("q", 2, verbose=False)
        c = QP_program.create_classical_register("c", 2, verbose=False)
        qc1 = QP_program.create_circuit("qc1", [q], [c])
        qc2 = QP_program.create_circuit("qc2", [q], [c])
        qc1.h(q)
        qc2.cx(q[0], q[1])
        circuits = ['qc1', 'qc2']
        backend = 'local_unitary_simulator'  # the backend to run on
        result = QP_program.execute(circuits, backend=backend)
        unitary1 = result.get_data('qc1')['unitary']
        unitary2 = result.get_data('qc2')['unitary']
        unitaryreal1 = np.array([[0.5, 0.5, 0.5, 0.5], [0.5, -0.5, 0.5, -0.5],
                                 [0.5, 0.5, -0.5, -0.5],
                                 [0.5, -0.5, -0.5, 0.5]])
        unitaryreal2 = np.array([[1,  0,  0, 0], [0, 0,  0,  1],
                                 [0.,  0, 1, 0], [0,  1,  0,  0]])
        norm1 = np.trace(np.dot(np.transpose(np.conj(unitaryreal1)), unitary1))
        norm2 = np.trace(np.dot(np.transpose(np.conj(unitaryreal2)), unitary2))
        self.assertAlmostEqual(norm1, 4)
        self.assertAlmostEqual(norm2, 4)

    def test_run_program_map(self):
        """Test run_program_map.

        If all correct should return 10010.
        """
        QP_program = QuantumProgram()
        backend = 'local_qasm_simulator'  # the backend to run on
        shots = 100  # the number of shots in the experiment.
        max_credits = 3
        coupling_map = {0: [1], 1: [2], 2: [3], 3: [4]}
        initial_layout = {("q", 0): ("q", 0), ("q", 1): ("q", 1),
                          ("q", 2): ("q", 2), ("q", 3): ("q", 3),
                          ("q", 4): ("q", 4)}
        QP_program.load_qasm_file(self.QASM_FILE_PATH_2, name="circuit-dev")
        circuits = ["circuit-dev"]
        qobj = QP_program.compile(circuits, backend=backend, shots=shots,
                                  max_credits=max_credits, seed=65,
                                  coupling_map=coupling_map,
                                  initial_layout=initial_layout)
        result = QP_program.run(qobj)
        self.assertEqual(result.get_counts("circuit-dev"), {'10010': 100})

    def test_execute_program_map(self):
        """Test execute_program_map.

        If all correct should return 10010.
        """
        QP_program = QuantumProgram()
        backend = 'local_qasm_simulator'  # the backend to run on
        shots = 100  # the number of shots in the experiment.
        max_credits = 3
        coupling_map = {0: [1], 1: [2], 2: [3], 3: [4]}
        initial_layout = {("q", 0): ("q", 0), ("q", 1): ("q", 1),
                          ("q", 2): ("q", 2), ("q", 3): ("q", 3),
                          ("q", 4): ("q", 4)}
        QP_program.load_qasm_file(self.QASM_FILE_PATH_2, "circuit-dev")
        circuits = ["circuit-dev"]
        result = QP_program.execute(circuits, backend=backend, shots=shots,
                                    max_credits=max_credits,
                                    coupling_map=coupling_map,
                                    initial_layout=initial_layout, seed=5455)
        self.assertEqual(result.get_counts("circuit-dev"), {'10010': 100})

    def test_average_data(self):
        """Test average_data.

        If all correct should return the data.
        """
        QP_program = QuantumProgram()
        q = QP_program.create_quantum_register("q", 2, verbose=False)
        c = QP_program.create_classical_register("c", 2, verbose=False)
        qc = QP_program.create_circuit("qc", [q], [c])
        qc.h(q[0])
        qc.cx(q[0], q[1])
        qc.measure(q[0], c[0])
        qc.measure(q[1], c[1])
        circuits = ['qc']
        shots = 10000  # the number of shots in the experiment.
        backend = 'local_qasm_simulator'
        results = QP_program.execute(circuits, backend=backend, shots=shots)
        observable = {"00": 1, "11": 1, "01": -1, "10": -1}
        meanzz = results.average_data("qc", observable)
        observable = {"00": 1, "11": -1, "01": 1, "10": -1}
        meanzi = results.average_data("qc", observable)
        observable = {"00": 1, "11": -1, "01": -1, "10": 1}
        meaniz = results.average_data("qc", observable)
        self.assertAlmostEqual(meanzz,  1, places=1)
        self.assertAlmostEqual(meanzi,  0, places=1)
        self.assertAlmostEqual(meaniz,  0, places=1)

    @unittest.skipIf(TRAVIS_FORK_PULL_REQUEST, 'Travis fork pull request')
    def test_execute_one_circuit_simulator_online(self):
        """Test execute_one_circuit_simulator_online.

        If all correct should return the data.
        """
        QP_program = QuantumProgram()
        qr = QP_program.create_quantum_register("q", 1, verbose=False)
        cr = QP_program.create_classical_register("c", 1, verbose=False)
        qc = QP_program.create_circuit("qc", [qr], [cr])
        qc.h(qr[0])
        qc.measure(qr[0], cr[0])
        shots = 1024  # the number of shots in the experiment.
        QP_program.set_api(QE_TOKEN, QE_URL)
        backend = QP_program.online_simulators()[0]
        # print(backend)
        result = QP_program.execute(['qc'], backend=backend,
                                    shots=shots, max_credits=3, silent=True,
                                    seed=73846087)
        counts = result.get_counts('qc')
        self.assertEqual(counts, {'0': 498, '1': 526})

    @unittest.skipIf(TRAVIS_FORK_PULL_REQUEST, 'Travis fork pull request')
    def test_simulator_online_size(self):
        """Test test_simulator_online_size.

        If all correct should return the data.
        """
        QP_program = QuantumProgram()
        qr = QP_program.create_quantum_register("q", 25, verbose=False)
        cr = QP_program.create_classical_register("c", 25, verbose=False)
        qc = QP_program.create_circuit("qc", [qr], [cr])
        qc.h(qr)
        qc.measure(qr, cr)
        shots = 1  # the number of shots in the experiment.
        QP_program.set_api(QE_TOKEN, QE_URL)
        backend = 'ibmqx_qasm_simulator'
        result = QP_program.execute(['qc'], backend=backend,
                                    shots=shots, max_credits=3,
                                    silent=True, seed=73846087)
        self.assertEqual(result.get_error(), "device register size must be <= 24")

    @unittest.skipIf(TRAVIS_FORK_PULL_REQUEST, 'Travis fork pull request')
    def test_execute_several_circuits_simulator_online(self):
        """Test execute_several_circuits_simulator_online.

        If all correct should return the data.
        """
        QP_program = QuantumProgram()
        qr = QP_program.create_quantum_register("q", 2, verbose=False)
        cr = QP_program.create_classical_register("c", 2, verbose=False)
        qc1 = QP_program.create_circuit("qc1", [qr], [cr])
        qc2 = QP_program.create_circuit("qc2", [qr], [cr])
        qc1.h(qr)
        qc2.h(qr[0])
        qc2.cx(qr[0], qr[1])
        qc1.measure(qr[0], cr[0])
        qc1.measure(qr[1], cr[1])
        qc2.measure(qr[0], cr[0])
        qc2.measure(qr[1], cr[1])
        circuits = ['qc1', 'qc2']
        shots = 1024  # the number of shots in the experiment.
        QP_program.set_api(QE_TOKEN, QE_URL)
        backend = QP_program.online_simulators()[0]
        result = QP_program.execute(circuits, backend=backend, shots=shots,
                                    max_credits=3, silent=True,
                                    seed=1287126141)
        counts1 = result.get_counts('qc1')
        counts2 = result.get_counts('qc2')
        self.assertEqual(counts1,  {'10': 277, '11': 238, '01': 258,
                                    '00': 251})
        self.assertEqual(counts2, {'11': 515, '00': 509})

    @unittest.skipIf(TRAVIS_FORK_PULL_REQUEST, 'Travis fork pull request')
    def test_execute_one_circuit_real_online(self):
        """Test execute_one_circuit_real_online.

        If all correct should return a result object
        """
        QP_program = QuantumProgram()
        qr = QP_program.create_quantum_register("qr", 1, verbose=False)
        cr = QP_program.create_classical_register("cr", 1, verbose=False)
        qc = QP_program.create_circuit("circuitName", [qr], [cr])
        qc.h(qr)
        qc.measure(qr[0], cr[0])
        QP_program.set_api(QE_TOKEN, QE_URL)
        backend = 'ibmqx_qasm_simulator'
        shots = 1  # the number of shots in the experiment.
        status = QP_program.get_backend_status(backend)
        if status['available'] is False:
            pass
        else:
            result = QP_program.execute(['circuitName'], backend=backend,
                                        shots=shots, max_credits=3)
            self.assertIsInstance(result, Result)

    def test_local_qasm_simulator_two_registers(self):
        """Test local_qasm_simulator_two_registers.

        If all correct should the data.
        """
        QP_program = QuantumProgram()
        q1 = QP_program.create_quantum_register("q1", 2, verbose=False)
        c1 = QP_program.create_classical_register("c1", 2, verbose=False)
        q2 = QP_program.create_quantum_register("q2", 2, verbose=False)
        c2 = QP_program.create_classical_register("c2", 2, verbose=False)
        qc1 = QP_program.create_circuit("qc1", [q1, q2], [c1, c2])
        qc2 = QP_program.create_circuit("qc2", [q1, q2], [c1, c2])

        qc1.x(q1[0])
        qc2.x(q2[1])
        qc1.measure(q1[0], c1[0])
        qc1.measure(q1[1], c1[1])
        qc1.measure(q2[0], c2[0])
        qc1.measure(q2[1], c2[1])
        qc2.measure(q1[0], c1[0])
        qc2.measure(q1[1], c1[1])
        qc2.measure(q2[0], c2[0])
        qc2.measure(q2[1], c2[1])
        circuits = ['qc1', 'qc2']
        shots = 1024  # the number of shots in the experiment.
        backend = 'local_qasm_simulator'
        result = QP_program.execute(circuits, backend=backend, shots=shots,
                                    seed=8458)
        result1 = result.get_counts('qc1')
        result2 = result.get_counts('qc2')
        self.assertEqual(result1, {'00 01': 1024})
        self.assertEqual(result2, {'10 00': 1024})

    @unittest.skipIf(TRAVIS_FORK_PULL_REQUEST, 'Travis fork pull request')
    def test_online_qasm_simulator_two_registers(self):
        """Test online_qasm_simulator_two_registers.

        If all correct should the data.
        """
        QP_program = QuantumProgram()
        q1 = QP_program.create_quantum_register("q1", 2, verbose=False)
        c1 = QP_program.create_classical_register("c1", 2, verbose=False)
        q2 = QP_program.create_quantum_register("q2", 2, verbose=False)
        c2 = QP_program.create_classical_register("c2", 2, verbose=False)
        qc1 = QP_program.create_circuit("qc1", [q1, q2], [c1, c2])
        qc2 = QP_program.create_circuit("qc2", [q1, q2], [c1, c2])

        qc1.x(q1[0])
        qc2.x(q2[1])
        qc1.measure(q1[0], c1[0])
        qc1.measure(q1[1], c1[1])
        qc1.measure(q2[0], c2[0])
        qc1.measure(q2[1], c2[1])
        qc2.measure(q1[0], c1[0])
        qc2.measure(q1[1], c1[1])
        qc2.measure(q2[0], c2[0])
        qc2.measure(q2[1], c2[1])
        circuits = ['qc1', 'qc2']
        shots = 1024  # the number of shots in the experiment.
        QP_program.set_api(QE_TOKEN, QE_URL)
        backend = QP_program.online_simulators()[0]
        result = QP_program.execute(circuits, backend=backend, shots=shots,
                                    seed=8458)
        result1 = result.get_counts('qc1')
        result2 = result.get_counts('qc2')
        self.assertEqual(result1, {'00 01': 1024})
        self.assertEqual(result2, {'10 00': 1024})

    ###############################################################
    # More test cases for interesting examples
    ###############################################################

    def test_add_circuit(self):
        """Test add two circuits.

        If all correct should return the data
        """
        QP_program = QuantumProgram()
        qr = QP_program.create_quantum_register("qr", 2, verbose=False)
        cr = QP_program.create_classical_register("cr", 2, verbose=False)
        qc1 = QP_program.create_circuit("qc1", [qr], [cr])
        qc2 = QP_program.create_circuit("qc2", [qr], [cr])
        qc1.h(qr[0])
        qc1.measure(qr[0], cr[0])
        qc2.measure(qr[1], cr[1])
        new_circuit = qc1 + qc2
        QP_program.add_circuit('new_circuit', new_circuit)
        # new_circuit.measure(qr[0], cr[0])
        circuits = ['new_circuit']
        backend = 'local_qasm_simulator'  # the backend to run on
        shots = 1024  # the number of shots in the experiment.
        result = QP_program.execute(circuits, backend=backend, shots=shots,
                                    seed=78)
        # print(QP_program.get_qasm('new_circuit'))
        self.assertEqual(result.get_counts('new_circuit'),
                         {'00': 505, '01': 519})

    def test_add_circuit_fail(self):
        """Test add two circuits fail.

        If the circuits have different registers it should return a QISKitError
        """
        QP_program = QuantumProgram()
        qr = QP_program.create_quantum_register("qr", 1, verbose=False)
        cr = QP_program.create_classical_register("cr", 1, verbose=False)
        q = QP_program.create_quantum_register("q", 1, verbose=False)
        c = QP_program.create_classical_register("c", 1, verbose=False)
        qc1 = QP_program.create_circuit("qc1", [qr], [cr])
        qc2 = QP_program.create_circuit("qc2", [q], [c])
        qc1.h(qr[0])
        qc1.measure(qr[0], cr[0])
        qc2.measure(q[0], c[0])
        # new_circuit = qc1 + qc2
        self.assertRaises(QISKitError, qc1.__add__, qc2)

    def test_example_multiple_compile(self):
        """Test a toy example compiling multiple circuits.

        Pass if the results are correct.
        """
        coupling_map = {0: [1, 2],
                        1: [2],
                        2: [],
                        3: [2, 4],
                        4: [2]}
        QPS_SPECS = {
            "circuits": [{
                "name": "ghz",
                "quantum_registers": [{
                    "name": "q",
                    "size": 5
                }],
                "classical_registers": [{
                    "name": "c",
                    "size": 5}
                ]}, {
                "name": "bell",
                "quantum_registers": [{
                    "name": "q",
                    "size": 5
                }],
                "classical_registers": [{
                    "name": "c",
                    "size": 5
                }]}
            ]
        }
        qp = QuantumProgram(specs=QPS_SPECS)
        ghz = qp.get_circuit("ghz")
        bell = qp.get_circuit("bell")
        q = qp.get_quantum_register("q")
        c = qp.get_classical_register("c")
        # Create a GHZ state
        ghz.h(q[0])
        for i in range(4):
            ghz.cx(q[i], q[i+1])
        # Insert a barrier before measurement
        ghz.barrier()
        # Measure all of the qubits in the standard basis
        for i in range(5):
            ghz.measure(q[i], c[i])
        # Create a Bell state
        bell.h(q[0])
        bell.cx(q[0], q[1])
        bell.barrier()
        bell.measure(q[0], c[0])
        bell.measure(q[1], c[1])
        bellobj = qp.compile(["bell"], backend='local_qasm_simulator',
                             shots=2048, seed=10)
        ghzobj = qp.compile(["ghz"], backend='local_qasm_simulator',
                            shots=2048, coupling_map=coupling_map,
                            seed=10)
        bellresult = qp.run(bellobj)
        ghzresult = qp.run(ghzobj)
        self.log.info(bellresult.get_counts("bell"))
        self.log.info(ghzresult.get_counts("ghz"))
        self.assertEqual(bellresult.get_counts("bell"),
                         {'00000': 1034, '00011': 1014})
        self.assertEqual(ghzresult.get_counts("ghz"),
                         {'00000': 1047, '11111': 1001})

    @unittest.skipIf(TRAVIS_FORK_PULL_REQUEST, 'Travis fork pull request')
    def test_example_swap_bits(self):
        """Test a toy example swapping a set bit around.

        Uses the mapper. Pass if results are correct.
        """
        backend = "ibmqx_qasm_simulator"
        coupling_map = {0: [1, 8], 1: [2, 9], 2: [3, 10], 3: [4, 11],
                        4: [5, 12], 5: [6, 13], 6: [7, 14], 7: [15], 8: [9],
                        9: [10], 10: [11], 11: [12], 12: [13], 13: [14],
                        14: [15]}

        def swap(qc, q0, q1):
            """Swap gate."""
            qc.cx(q0, q1)
            qc.cx(q1, q0)
            qc.cx(q0, q1)
        n = 3  # make this at least 3
        QPS_SPECS = {
            "circuits": [{
                "name": "swapping",
                "quantum_registers": [{
                    "name": "q",
                    "size": n},
                    {"name": "r",
                     "size": n}
                ],
                "classical_registers": [
                    {"name": "ans",
                     "size": 2*n},
                ]
            }]
        }
        qp = QuantumProgram(specs=QPS_SPECS)
        qp.set_api(QE_TOKEN, QE_URL)
        if backend not in qp.online_simulators():
            return
        qc = qp.get_circuit("swapping")
        q = qp.get_quantum_register("q")
        r = qp.get_quantum_register("r")
        ans = qp.get_classical_register("ans")
        # Set the first bit of q
        qc.x(q[0])
        # Swap the set bit
        swap(qc, q[0], q[n-1])
        swap(qc, q[n-1], r[n-1])
        swap(qc, r[n-1], q[1])
        swap(qc, q[1], r[1])
        # Insert a barrier before measurement
        qc.barrier()
        # Measure all of the qubits in the standard basis
        for j in range(n):
            qc.measure(q[j], ans[j])
            qc.measure(r[j], ans[j+n])
        # First version: no mapping
        result = qp.execute(["swapping"], backend=backend,
                            coupling_map=None, shots=1024,
                            seed=14)
        self.assertEqual(result.get_counts("swapping"),
                         {'010000': 1024})
        # Second version: map to coupling graph
        result = qp.execute(["swapping"], backend=backend,
                            coupling_map=coupling_map, shots=1024,
                            seed=14)
        self.assertEqual(result.get_counts("swapping"),
                         {'010000': 1024})

    def test_offline(self):
        import string
        import random
        qp = QuantumProgram()
        FAKE_TOKEN = 'thistokenisnotgoingtobesentnowhere'
        FAKE_URL = 'http://{0}.com'.format(
            ''.join(random.choice(string.ascii_lowercase) for _ in range(63))
        )
        # SDK will throw ConnectionError on every call that implies a connection
        self.assertRaises(ConnectionError, qp.set_api, FAKE_TOKEN, FAKE_URL)


if __name__ == '__main__':
    unittest.main(verbosity=2)<|MERGE_RESOLUTION|>--- conflicted
+++ resolved
@@ -19,26 +19,11 @@
 
 import os
 import unittest
-<<<<<<< HEAD
-import numpy as np
-import logging
-
-sys.path.append(os.path.join(os.path.dirname(__file__), '../..'))
-from qiskit import QuantumProgram
-from qiskit import Result
-from qiskit import QuantumCircuit
-from qiskit import QuantumRegister
-from qiskit import ClassicalRegister
-from qiskit import QISKitError
-import qiskit.backends
-from IBMQuantumExperience import IBMQuantumExperience
-from IBMQuantumExperience import RegisterSizeError
-=======
->>>>>>> 9afdff30
 
 import numpy as np
 from qiskit import (ClassicalRegister, QISKitError, QuantumCircuit,
                     QuantumRegister, QuantumProgram, Result)
+import qiskit.backends
 
 from .common import QiskitTestCase, TRAVIS_FORK_PULL_REQUEST, Path
 
